--- conflicted
+++ resolved
@@ -130,23 +130,15 @@
 
     if sparsity_m_by_n:
       # Sparsity m_by_n can be applied only to Conv2D and Dense layers.
-<<<<<<< HEAD
-      if (not isinstance(layer, tf.keras.layers.Conv2D) \
-          and not isinstance(layer, tf.keras.layers.Dense)):
-=======
+
       if (not isinstance(layer, tf.keras.layers.Conv2D) and
           not isinstance(layer, tf.keras.layers.Dense)):
->>>>>>> 7f67202f
         raise ValueError('Structural sparsity M by N is applicable only '
                          'to `Conv2D` and `Dense` layers. You passed: '
                          '{input}'.format(input=layer.__class__))
 
       self.sparsity_m_by_n = convert_to_tuple_of_two_int(
-<<<<<<< HEAD
-        sparsity_m_by_n, 'sparsity_m_by_n')
-=======
           sparsity_m_by_n, 'sparsity_m_by_n')
->>>>>>> 7f67202f
 
     # An instance of the Pruning class. This class contains the logic to prune
     # the weights of this layer.
@@ -262,11 +254,7 @@
         pruning_vars=self.pruning_vars,
         pruning_schedule=self.pruning_schedule,
         block_size=self.block_size,
-<<<<<<< HEAD
-        sparsity_m_by_n = self.sparsity_m_by_n,
-=======
         sparsity_m_by_n=self.sparsity_m_by_n,
->>>>>>> 7f67202f
         block_pooling_type=self.block_pooling_type)
 
   def call(self, inputs, training=None, **kwargs):
