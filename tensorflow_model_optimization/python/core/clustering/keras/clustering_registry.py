--- conflicted
+++ resolved
@@ -19,69 +19,8 @@
 from tensorflow_model_optimization.python.core.clustering.keras import clusterable_layer
 from tensorflow_model_optimization.python.core.clustering.keras import clustering_algorithm
 
-<<<<<<< HEAD
+
 ClusteringAlgorithm = clustering_algorithm.ClusteringAlgorithm
-=======
-layers = tf.keras.layers
-AbstractClusteringAlgorithm = clustering_algorithm.AbstractClusteringAlgorithm
-
-
-class ConvolutionalWeightsCA(AbstractClusteringAlgorithm):
-  """Look-ups for convolutional kernels, e.g. tensors with shape [B,W,H,C]."""
-
-  def get_pulling_indices(self, weight):
-    clst_num = self.cluster_centroids.shape[0]
-    tiled_weights = tf.tile(tf.expand_dims(weight, 4), [1, 1, 1, 1, clst_num])
-
-    # Do the ugly reshape to the clustering points
-    tiled_cluster_centroids = tf.stack(
-        [tf.tile(tf.stack(
-            [tf.reshape(self.cluster_centroids, [1, 1, clst_num])] *
-            weight.shape[-2], axis=2),
-                 [weight.shape[0], weight.shape[1], 1, 1])] * weight.shape[-1],
-        axis=3)
-
-    # We find the nearest cluster centroids and store them so that ops can build
-    # their kernels upon it
-    pulling_indices = tf.argmin(
-        tf.abs(tiled_weights - tiled_cluster_centroids), axis=4
-    )
-
-    return pulling_indices
-
-
-class DenseWeightsCA(AbstractClusteringAlgorithm):
-  """Dense layers store their weights in 2D tables, i.e. tensor shape [U, D]."""
-
-  def get_pulling_indices(self, weight):
-    clst_num = self.cluster_centroids.shape[0]
-    tiled_weights = tf.tile(tf.expand_dims(weight, axis=2), [1, 1, clst_num])
-    tiled_cluster_centroids = tf.tile(
-        tf.reshape(self.cluster_centroids, [1, 1, clst_num]),
-        [weight.shape[0], weight.shape[1], 1])
-
-    # We find the nearest cluster centroids and store them so that ops can build
-    # their kernels upon it
-    pulling_indices = tf.argmin(tf.abs(tiled_weights - tiled_cluster_centroids),
-                                axis=2)
-
-    return pulling_indices
-
-
-class BiasWeightsCA(AbstractClusteringAlgorithm):
-  """Biases are stored as tensors of rank 0."""
-
-  def get_pulling_indices(self, weight):
-    clst_num = self.cluster_centroids.shape[0]
-    tiled_weights = tf.tile(tf.expand_dims(weight, axis=1), [1, clst_num])
-    tiled_cluster_centroids = tf.tile(
-        tf.reshape(self.cluster_centroids, [1, clst_num]), [weight.shape[0], 1])
-
-    pulling_indices = tf.argmin(tf.abs(tiled_weights - tiled_cluster_centroids),
-                                axis=1)
-
-    return pulling_indices
->>>>>>> d942a158
 
 
 class ClusteringLookupRegistry(object):
