--- conflicted
+++ resolved
@@ -24,13 +24,7 @@
 
 
 class ConvolutionalWeightsCA(AbstractClusteringAlgorithm):
-<<<<<<< HEAD
-  """
-  Look-ups for convolutional kernels
-  """
-=======
   """Look-ups for convolutional kernels, e.g. tensors with shape [B,W,H,C]."""
->>>>>>> 92486bfb
 
   def get_pulling_indices(self, weight):
     wt_dim = len(weight.shape)
@@ -120,19 +114,6 @@
   work on, or the strategy is not currently supported
   """
   _LAYERS_RESHAPE_MAP = {
-<<<<<<< HEAD
-      layers.Conv1D: {'kernel': ConvolutionalWeightsCA},
-      layers.Conv2D: {'kernel': ConvolutionalWeightsCA},
-      layers.Conv2DTranspose: {'kernel': ConvolutionalWeightsCA},
-      layers.Conv3D: {'kernel': ConvolutionalWeights3DCA},
-      layers.Conv3DTranspose: {'kernel': ConvolutionalWeights3DCA},
-      layers.SeparableConv1D: {'pointwise_kernel': ConvolutionalWeightsCA},
-      layers.SeparableConv2D: {'pointwise_kernel': ConvolutionalWeightsCA},
-      layers.Dense: {'kernel': DenseWeightsCA},
-      layers.Embedding: {'embeddings': DenseWeightsCA},
-      layers.LocallyConnected1D: {'kernel': ConvolutionalWeightsCA},
-      layers.LocallyConnected2D: {'kernel': ConvolutionalWeightsCA},
-=======
       layers.Conv1D: {
           'kernel': ConvolutionalWeightsCA,
           'bias': BiasWeightsCA
@@ -177,7 +158,6 @@
           'kernel': ConvolutionalWeightsCA,
           'bias': BiasWeightsCA
       },
->>>>>>> 92486bfb
   }
 
   @classmethod
