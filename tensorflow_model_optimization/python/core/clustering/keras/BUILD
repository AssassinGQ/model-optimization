--- conflicted
+++ resolved
@@ -44,11 +44,7 @@
     visibility = ["//visibility:public"],
     deps = [
         ":clusterable_layer",
-<<<<<<< HEAD
-        ":clustering_algorithm"
-=======
         ":clustering_algorithm",
->>>>>>> 92486bfb
     ],
 )
 
@@ -187,11 +183,7 @@
     python_version = "PY3",
     visibility = ["//visibility:public"],
     deps = [
-<<<<<<< HEAD
-        ":cluster"
-=======
-        ":cluster",
->>>>>>> 92486bfb
+        ":cluster",
         # tensorflow dep1,
     ],
 )
@@ -202,11 +194,7 @@
     python_version = "PY3",
     visibility = ["//visibility:public"],
     deps = [
-<<<<<<< HEAD
-        ":cluster"
-=======
-        ":cluster",
->>>>>>> 92486bfb
+        ":cluster",
         # tensorflow dep1,
     ],
 )