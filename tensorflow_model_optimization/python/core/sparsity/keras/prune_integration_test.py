--- conflicted
+++ resolved
@@ -366,19 +366,7 @@
           'm_by_n': (1, 2),
       },
   )
-<<<<<<< HEAD
-  def testMbyNSparsityPruning_SupportedLayers(
-      self, layer_type, layer_arg, input_shape,
-      m_by_n=(2, 4),
-      sparsity_ratio=0.50
-  ):
-    """ Check that we prune supported layers with m by n sparsity. """
-    self.params.update({'sparsity_m_by_n': m_by_n})
-
-    model = keras.Sequential()
-    model.add(prune.prune_low_magnitude(
-        layer_type(*layer_arg), input_shape=input_shape, **self.params))
-=======
+
   def testMbyNSparsityPruning_SupportedLayers(self,
                                               layer_type,
                                               layer_arg,
@@ -392,8 +380,6 @@
     model.add(
         prune.prune_low_magnitude(
             layer_type(*layer_arg), input_shape=input_shape, **self.params))
->>>>>>> 7f67202f
-
     model.compile(
         loss='categorical_crossentropy', optimizer='sgd', metrics=['accuracy'])
 
@@ -407,11 +393,7 @@
     self._check_strip_pruning_matches_original(model, sparsity_ratio)
 
   def testSparsityPruningMbyN_NonSupportedLayers(self):
-<<<<<<< HEAD
-    """ Check layer that is not supported for m by n sparsity."""
-=======
     """Check layer that is not supported for m by n sparsity."""
->>>>>>> 7f67202f
     self.params.update({'sparsity_m_by_n': (2, 4)})
 
     model = keras.Sequential()
@@ -419,14 +401,9 @@
     args, input_shape = ([4, 3], (3, 6))
 
     with self.assertRaises(ValueError):
-<<<<<<< HEAD
-      model.add(prune.prune_low_magnitude(
-        layer_type(*args), input_shape=input_shape, **self.params))
-=======
       model.add(
           prune.prune_low_magnitude(
               layer_type(*args), input_shape=input_shape, **self.params))
->>>>>>> 7f67202f
 
   @parameterized.parameters(prune_registry.PruneRegistry._RNN_LAYERS -
                             {keras.layers.RNN})
