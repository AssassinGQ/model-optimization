# Copyright 2019 The TensorFlow Authors. All Rights Reserved.
#
# Licensed under the Apache License, Version 2.0 (the "License");
# you may not use this file except in compliance with the License.
# You may obtain a copy of the License at
#
#     http://www.apache.org/licenses/LICENSE-2.0
#
# Unless required by applicable law or agreed to in writing, software
# distributed under the License is distributed on an "AS IS" BASIS,
# WITHOUT WARRANTIES OR CONDITIONS OF ANY KIND, either express or implied.
# See the License for the specific language governing permissions and
# limitations under the License.
# ==============================================================================
"""Keras ClusterWeights wrapper API."""

import tensorflow as tf

from tensorflow_model_optimization.python.core.clustering.keras import cluster_config
from tensorflow_model_optimization.python.core.clustering.keras import clusterable_layer
from tensorflow_model_optimization.python.core.clustering.keras import clustering_centroids
from tensorflow_model_optimization.python.core.clustering.keras import clustering_registry

keras = tf.keras
k = keras.backend
Layer = keras.layers.Layer
Wrapper = keras.layers.Wrapper
CentroidInitialization = cluster_config.CentroidInitialization
GradientAggregation = cluster_config.GradientAggregation


class ClusterWeights(Wrapper):
  """This wrapper augments a keras layer so that the weight tensor(s) can be clustered.

  This wrapper implements nearest neighbor clustering algorithm. This algorithm
  ensures that only a specified number of unique values are used in a weight
  tensor. This allows for certain types of hardware to benefit from advanced
  weight compression techniques and the associated reduction in model memory
  footprint and bandwidth.

  From practical standpoint this is implemented using a lookup table to hold the
  cluster centroid values during model training. The weight array is populated
  with 'gather' operation so that during back propagation the gradients can be
  calculated in a normal way. The lookup table is then adjusted using the
  cumulative gradient values for the weights that correspond to the same
  centroid.

  The number of unique values required as well as the way cluster centroids
  are initialized are passed in the wrapper's constructor.

  The initial values of cluster centroids are fine-tuned during the training.
  """

  def __init__(self,
               layer,
               number_of_clusters,
               cluster_centroids_init,
               preserve_sparsity=False,
               cluster_gradient_aggregation=GradientAggregation.SUM,
               **kwargs):
    if not isinstance(layer, Layer):
      raise ValueError(
          'Please initialize `Cluster` layer with a '
          '`Layer` instance. You passed: {input}'.format(input=layer))

    if 'name' not in kwargs:
      kwargs['name'] = self._make_layer_name(layer)

    if isinstance(layer, clusterable_layer.ClusterableLayer):
      # A user-defined custom layer
      super(ClusterWeights, self).__init__(layer, **kwargs)
    elif clustering_registry.ClusteringRegistry.supports(layer):
      super(ClusterWeights, self).__init__(
          clustering_registry.ClusteringRegistry.make_clusterable(layer),
          **kwargs)
    else:
      raise ValueError(
          'Please initialize `Cluster` with a supported layer. Layers should '
          'either be a `ClusterableLayer` instance, or should be supported by '
          'the ClusteringRegistry. You passed: {input}'.format(
              input=layer.__class__))

    if not isinstance(number_of_clusters, int):
      raise ValueError(
          'number_of_clusters must be an integer. Given: {}'.format(
              number_of_clusters.__class__))

    limit_number_of_clusters = 2 if preserve_sparsity else 1
    if number_of_clusters <= limit_number_of_clusters:
      raise ValueError(
          'number_of_clusters must be greater than {}. Given: {}'.format(
              limit_number_of_clusters, number_of_clusters))

    self._track_trackable(layer, name='layer')

    # The way how cluster centroids will be initialized
    self.cluster_centroids_init = cluster_centroids_init

    # The number of cluster centroids
    self.number_of_clusters = number_of_clusters

    # Whether to apply sparsity preservation or not
    self.preserve_sparsity = preserve_sparsity

    # The way to aggregate the gradient of each cluster centroid
    self.cluster_gradient_aggregation = cluster_gradient_aggregation

    # Stores the pairs of weight names and their respective sparsity masks
    self.sparsity_masks = {}

    # Map weight names to original clusterable weights variables
    # Those weights will still be updated during backpropagation
    self.original_clusterable_weights = {}

    # Map the position of the original weight variable in the
    # child layer to the weight name
    self.position_original_weights = {}

    # Map weight names to corresponding clustering algorithms
    self.clustering_algorithms = {}

    # Map weight names to corresponding indices lookup tables
    self.pulling_indices = {}

    # Map weight names to corresponding cluster centroid variables
    self.cluster_centroids = {}

    # If the input shape was specified, then we need to preserve this
    # information in the layer. If this info is not preserved, then the `built`
    # state will not be preserved between serializations.
<<<<<<< HEAD
    if (not hasattr(self, '_batch_input_shape') and
        hasattr(layer, '_batch_input_shape')):
=======
    if (not hasattr(self, '_batch_input_shape')
        and hasattr(layer, '_batch_input_shape')):
>>>>>>> 9381edc4
      self._batch_input_shape = self.layer._batch_input_shape

    # Save the input shape specified in the build
    self.build_input_shape = None

  @staticmethod
  def _make_layer_name(layer):
    return '{}_{}'.format('cluster', layer.name)

  def build(self, input_shape):
    super(ClusterWeights, self).build(input_shape)
    self.build_input_shape = input_shape

    # For every clusterable weights, create the clustering logic
    for weight_name, weight in self.layer.get_clusterable_weights():
      # Store the original weight in this wrapper
      # The child reference will be overridden in
      # update_clustered_weights_associations
      original_weight = getattr(self.layer, weight_name)
      self.original_clusterable_weights[weight_name] = original_weight
      setattr(self, 'original_weight_' + weight_name,
              original_weight)  # Track the variable
      # Store the position in layer.weights of original_weight to restore during
      # stripping
      position_original_weight = next(
          i for i, w in enumerate(self.layer.weights) if w is original_weight)
      self.position_original_weights[position_original_weight] = weight_name

      # Init the cluster centroids
      cluster_centroids = (
          clustering_centroids.CentroidsInitializerFactory
          .get_centroid_initializer(self.cluster_centroids_init)(
              weight, self.number_of_clusters,
              self.preserve_sparsity).get_cluster_centroids())
      self.cluster_centroids[weight_name] = self.add_weight(
          '{}{}'.format('cluster_centroids_', weight_name),
          shape=(self.number_of_clusters,),
          dtype=weight.dtype,
          trainable=True,
<<<<<<< HEAD
          initializer=tf.keras.initializers.Constant(value=cluster_centroids))
=======
          initializer=initializers.Constant(value=cluster_centroids))
>>>>>>> 9381edc4

      # Init the weight clustering algorithm
      self.clustering_algorithms[weight_name] = (
          clustering_registry.ClusteringLookupRegistry().get_clustering_impl(
              self.layer, weight_name)
          (
              clusters_centroids=self.cluster_centroids[weight_name],
              cluster_gradient_aggregation=self.cluster_gradient_aggregation,
          ))

      # Init the pulling_indices (weights associations)
      pulling_indices = (
          self.clustering_algorithms[weight_name].get_pulling_indices(weight))
      self.pulling_indices[weight_name] = self.add_weight(
          '{}{}'.format('pulling_indices_', weight_name),
          shape=pulling_indices.shape,
          dtype=tf.int64,
          trainable=False,
          synchronization=tf.VariableSynchronization.ON_READ,
          aggregation=tf.VariableAggregation.ONLY_FIRST_REPLICA,
<<<<<<< HEAD
          initializer=tf.keras.initializers.Constant(value=pulling_indices))
=======
          initializer=initializers.Constant(value=pulling_indices))
>>>>>>> 9381edc4

      if self.preserve_sparsity:
        # Init the sparsity mask
        clustered_weights = (
            self.clustering_algorithms[weight_name].get_clustered_weight(
                pulling_indices, original_weight))
        self.sparsity_masks[weight_name] = (
            tf.cast(tf.math.not_equal(clustered_weights, 0), dtype=tf.float32))

  def update_clustered_weights_associations(self):
    for weight_name, original_weight in self.original_clusterable_weights.items(
    ):
      # Update pulling indices (cluster associations)
      pulling_indices = (
          self.clustering_algorithms[weight_name].get_pulling_indices(
              original_weight))
      self.pulling_indices[weight_name].assign(pulling_indices)

      # Update clustered weights
      clustered_weights = (
          self.clustering_algorithms[weight_name].get_clustered_weight(
              pulling_indices, original_weight))

      if self.preserve_sparsity:
        # Apply the sparsity mask to the clustered weights
        clustered_weights = tf.math.multiply(clustered_weights,
                                             self.sparsity_masks[weight_name])

      # Replace the weights with their clustered counterparts
      setattr(self.layer, weight_name, clustered_weights)

  def call(self, inputs, training=None, **kwargs):
    # Update cluster associations in order to set the latest weights
    self.update_clustered_weights_associations()

    return self.layer.call(inputs, **kwargs)

  def compute_output_shape(self, input_shape):
    return self.layer.compute_output_shape(input_shape)

  def get_config(self):
    base_config = super(ClusterWeights, self).get_config()
    config = {
        'number_of_clusters': self.number_of_clusters,
        'cluster_centroids_init': self.cluster_centroids_init,
        'preserve_sparsity': self.preserve_sparsity,
        'cluster_gradient_aggregation': self.cluster_gradient_aggregation,
        **base_config
    }
    return config

  @classmethod
  def from_config(cls, config, custom_objects=None):
    config = config.copy()

    number_of_clusters = config.pop('number_of_clusters')
    cluster_centroids_init = config.pop('cluster_centroids_init')
    preserve_sparsity = config.pop('preserve_sparsity')
    cluster_gradient_aggregation = config.pop('cluster_gradient_aggregation')

    config['number_of_clusters'] = number_of_clusters
    config['cluster_centroids_init'] = cluster_config.CentroidInitialization(
        cluster_centroids_init)
    config['preserve_sparsity'] = preserve_sparsity
    config['cluster_gradient_aggregation'] = cluster_gradient_aggregation

    layer = tf.keras.layers.deserialize(
        config.pop('layer'), custom_objects=custom_objects)
    config['layer'] = layer

    return cls(**config)

  @property
  def trainable(self):
    return self.layer.trainable

  @trainable.setter
  def trainable(self, value):
    self.layer.trainable = value

  @property
  def trainable_weights(self):
    return self.layer.trainable_weights + self._trainable_weights

  @property
  def non_trainable_weights(self):
    return self.layer.non_trainable_weights + self._non_trainable_weights

  @property
  def updates(self):
    return self.layer.updates + self._updates

  @property
  def losses(self):
    return self.layer.losses + self._losses

  def get_weights(self):
    return self.layer.get_weights()

  def set_weights(self, weights):
    self.layer.set_weights(weights)<|MERGE_RESOLUTION|>--- conflicted
+++ resolved
@@ -128,13 +128,8 @@
     # If the input shape was specified, then we need to preserve this
     # information in the layer. If this info is not preserved, then the `built`
     # state will not be preserved between serializations.
-<<<<<<< HEAD
-    if (not hasattr(self, '_batch_input_shape') and
-        hasattr(layer, '_batch_input_shape')):
-=======
     if (not hasattr(self, '_batch_input_shape')
         and hasattr(layer, '_batch_input_shape')):
->>>>>>> 9381edc4
       self._batch_input_shape = self.layer._batch_input_shape
 
     # Save the input shape specified in the build
@@ -174,11 +169,7 @@
           shape=(self.number_of_clusters,),
           dtype=weight.dtype,
           trainable=True,
-<<<<<<< HEAD
           initializer=tf.keras.initializers.Constant(value=cluster_centroids))
-=======
-          initializer=initializers.Constant(value=cluster_centroids))
->>>>>>> 9381edc4
 
       # Init the weight clustering algorithm
       self.clustering_algorithms[weight_name] = (
@@ -199,11 +190,8 @@
           trainable=False,
           synchronization=tf.VariableSynchronization.ON_READ,
           aggregation=tf.VariableAggregation.ONLY_FIRST_REPLICA,
-<<<<<<< HEAD
           initializer=tf.keras.initializers.Constant(value=pulling_indices))
-=======
           initializer=initializers.Constant(value=pulling_indices))
->>>>>>> 9381edc4
 
       if self.preserve_sparsity:
         # Init the sparsity mask
