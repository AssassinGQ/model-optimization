--- conflicted
+++ resolved
@@ -87,10 +87,7 @@
 
 
 class GenerateMbyNMaskTest(tf.test.TestCase, parameterized.TestCase):
-<<<<<<< HEAD
-=======
-
->>>>>>> 7f67202f
+
   @parameterized.named_parameters(
       {
           "testcase_name": "wt_2x1_mbyn_2x4",
@@ -99,18 +96,6 @@
           "expected_mask": [[1], [1]],
       },
       {
-<<<<<<< HEAD
-            "testcase_name": "wt_2x3_mbyn_2x4",
-            "weights": [[-0.49, -0.66, 0.42], [0.31, 0.63, -1.63]],
-            "m_by_n": (2, 4),
-            "expected_mask": [[1, 1, 0], [0, 1, 1]],
-      },
-      {
-            "testcase_name": "wt_2x3_mbyn_1x2",
-            "weights": [[-0.49, -0.66, 0.42], [0.31, 0.63, -1.63]],
-            "m_by_n": (1, 2),
-            "expected_mask": [[0, 1, 1], [0, 1, 1]],
-=======
           "testcase_name": "wt_2x3_mbyn_2x4",
           "weights": [[-0.49, -0.66, 0.42], [0.31, 0.63, -1.63]],
           "m_by_n": (2, 4),
@@ -121,7 +106,6 @@
           "weights": [[-0.49, -0.66, 0.42], [0.31, 0.63, -1.63]],
           "m_by_n": (1, 2),
           "expected_mask": [[0, 1, 1], [0, 1, 1]],
->>>>>>> 7f67202f
       },
       {
           "testcase_name": "wt_2x4_mbyn_2x4",
@@ -131,15 +115,8 @@
       },
       {
           "testcase_name": "wt_2x5_mbyn_3x5",
-<<<<<<< HEAD
-          "weights": [
-              [1.71, -0.27, -0.3, -0.61, -0.19],
-              [-0.4, 1.12, 0.46, -1.12, 0.17]
-          ],
-=======
           "weights": [[1.71, -0.27, -0.3, -0.61, -0.19],
                       [-0.4, 1.12, 0.46, -1.12, 0.17]],
->>>>>>> 7f67202f
           "m_by_n": (3, 5),
           "expected_mask": [[1, 0, 0, 1, 0], [0, 1, 0, 1, 0]],
       },
@@ -149,13 +126,8 @@
     self.assertAllEqual(mask, expected_mask)
 
   @parameterized.parameters(
-<<<<<<< HEAD
-    {"m_by_n": (4, 4)},
-    {"m_by_n": (5, 4)},
-=======
       {"m_by_n": (4, 4)},
       {"m_by_n": (5, 4)},
->>>>>>> 7f67202f
   )
   def testGenerateMbyNMaskRaise(self, m_by_n):
     shape = [2, 5]
@@ -166,21 +138,6 @@
 
 
 class IsPrunedMbyNTest(tf.test.TestCase, parameterized.TestCase):
-<<<<<<< HEAD
-  @parameterized.parameters(
-    ([[1, 2, 0, 0]], "C_OUT", True),
-    ([[1, 2, 0, 0]], "C_OUT", False, (1, 2)),
-    ([[1, 0, 2, 0]], "C_OUT", True, (1, 2)),
-    ([[1, 2, 3, 4]], "C_OUT", False),
-    ([[0, 0, 0, 0]], "C_OUT", True),
-    ([[1, 2, 0, 4], [0, 0, 1, 2]], "C_OUT", False),
-    ([[1, 2, 0, 0], [0, 0, 0, 1], [0, 2, 1, 0]], "C_OUT", True),
-    ([[1, 2, 0, 0], [1, 0, 0, 1], [0, 2, 1, 0]], "C_IN", True),
-    ([[1, 2, 3, 4, 5, 6]], "C_OUT", False),
-    ([[1, 2, 0, 0, 5, 6]], "C_OUT", True),
-    ([[1, 2, 0, 0, 5, 6, 7]], "C_OUT", False),
-    ([[1, 2, 0, 0, 5, 6, 0]], "C_OUT", True),
-=======
 
   @parameterized.parameters(
       ([[1, 2, 0, 0]], "C_OUT", True),
@@ -195,7 +152,6 @@
       ([[1, 2, 0, 0, 5, 6]], "C_OUT", True),
       ([[1, 2, 0, 0, 5, 6, 7]], "C_OUT", False),
       ([[1, 2, 0, 0, 5, 6, 0]], "C_OUT", True),
->>>>>>> 7f67202f
   )
   def testIsPruned2by4(self, weight, last_channel, expected, m_by_n=(2, 4)):
     if last_channel == "C_OUT":
@@ -205,13 +161,6 @@
     answer = pruning_utils.is_pruned_m_by_n(weight, m_by_n, last_channel)
     self.assertEqual(answer, expected)
 
-<<<<<<< HEAD
-class WeightsRearrangeTest(tf.test.TestCase, parameterized.TestCase):
-  @parameterized.parameters(
-    {"shape": [4,3], "expected_shape": [3,4]},
-    {"shape": [5,5,3,4], "expected_shape": [100,3]}
-  )
-=======
 
 class WeightsRearrangeTest(tf.test.TestCase, parameterized.TestCase):
 
@@ -222,21 +171,13 @@
       "shape": [5, 5, 3, 4],
       "expected_shape": [100, 3]
   })
->>>>>>> 7f67202f
   def testWeightsRearrange(self, shape, expected_shape):
     weights = tf.Variable(
         glorot_uniform_initializer()(shape), shape=shape, name="weights")
     prepared_wt = pruning_utils.weights_rearrange(weights)
     self.assertEqual(prepared_wt.shape, expected_shape)
 
-<<<<<<< HEAD
-  @parameterized.parameters(
-    {"shape": [2]},
-    {"shape": [2,2,2]}
-  )
-=======
   @parameterized.parameters({"shape": [2]}, {"shape": [2, 2, 2]})
->>>>>>> 7f67202f
   def testWeightsRearrangeRaise(self, shape):
     weights = tf.Variable(
         glorot_uniform_initializer()(shape), shape=shape, name="weights")
@@ -245,14 +186,6 @@
 
 
 class MbyNSparsityMaskPrepareTest(tf.test.TestCase, parameterized.TestCase):
-<<<<<<< HEAD
-  @parameterized.parameters(
-    {"mask_shape": [4,4], "weights_shape": [2,2,4,1]},
-    {"mask_shape": [2,4], "weights_shape": [4,2]},
-  )
-  def testMbyNSparsityMaskPrepare(self, mask_shape, weights_shape):
-    mask= tf.ones(shape=mask_shape, name="mask")
-=======
 
   @parameterized.parameters(
       {
@@ -266,7 +199,6 @@
   )
   def testMbyNSparsityMaskPrepare(self, mask_shape, weights_shape):
     mask = tf.ones(shape=mask_shape, name="mask")
->>>>>>> 7f67202f
     shape = tf.TensorShape(weights_shape)
     pruning_utils.m_by_n_sparsity_mask_prepare(mask, shape)
 
@@ -276,12 +208,6 @@
           "weights_shape": [2, 1],
           "error_type": tf.errors.InvalidArgumentError,
       },
-<<<<<<< HEAD
-      {"mask_shape": [4, 4, 1], "weights_shape": [2, 2, 4, 1], "error_type": ValueError},
-      {"mask_shape": [4, 4], "weights_shape": [2, 2, 4], "error_type": ValueError},
-  )
-  def testMbyNSparsityMaskPrepareRaise(self, mask_shape, weights_shape, error_type):
-=======
       {
           "mask_shape": [4, 4, 1],
           "weights_shape": [2, 2, 4, 1],
@@ -295,15 +221,11 @@
   )
   def testMbyNSparsityMaskPrepareRaise(self, mask_shape, weights_shape,
                                        error_type):
->>>>>>> 7f67202f
     mask = tf.ones(shape=mask_shape, name="mask")
     shape = tf.TensorShape(weights_shape)
     with self.assertRaises(error_type):
       pruning_utils.m_by_n_sparsity_mask_prepare(mask, shape)
 
-<<<<<<< HEAD
-=======
-
->>>>>>> 7f67202f
+
 if __name__ == "__main__":
   tf.test.main()